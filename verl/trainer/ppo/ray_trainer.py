# Copyright 2024 Bytedance Ltd. and/or its affiliates
# Copyright 2023-2024 SGLang Team
# Copyright 2025 ModelBest Inc. and/or its affiliates
#
# Licensed under the Apache License, Version 2.0 (the "License");
# you may not use this file except in compliance with the License.
# You may obtain a copy of the License at
#
#     http://www.apache.org/licenses/LICENSE-2.0
#
# Unless required by applicable law or agreed to in writing, software
# distributed under the License is distributed on an "AS IS" BASIS,
# WITHOUT WARRANTIES OR CONDITIONS OF ANY KIND, either express or implied.
# See the License for the specific language governing permissions and
# limitations under the License.
"""
FSDP PPO Trainer with Ray-based single controller.
This trainer supports model-agonistic model initialization with huggingface
"""

import json
import os
import uuid
from collections import defaultdict
from copy import deepcopy
from dataclasses import dataclass, field
from enum import Enum
from pprint import pprint
from typing import Optional, Type

import numpy as np
import ray
import torch
from omegaconf import OmegaConf, open_dict
from torch.utils.data import Dataset, Sampler
from torchdata.stateful_dataloader import StatefulDataLoader
from tqdm import tqdm

from verl import DataProto
from verl.protocol import pad_dataproto_to_divisor, unpad_dataproto
from verl.single_controller.base import Worker
from verl.single_controller.ray import (RayClassWithInitArgs, RayResourcePool,
                                        RayWorkerGroup)
from verl.single_controller.ray.base import create_colocated_worker_cls
from verl.trainer.config import AlgoConfig
from verl.trainer.ppo import core_algos
from verl.trainer.ppo.core_algos import AdvantageEstimator, agg_loss
from verl.trainer.ppo.metric_utils import (compute_data_metrics,
                                           compute_throughout_metrics,
                                           compute_timing_metrics,
                                           process_validation_metrics)
from verl.trainer.ppo.reward import compute_reward, compute_reward_async
<<<<<<< HEAD
from verl.utils.checkpoint.checkpoint_manager import (BaseCheckpointManager,
                                                      find_latest_ckpt_path)
=======
from verl.utils.checkpoint.checkpoint_manager import find_latest_ckpt_path, should_save_ckpt_esi
from verl.utils.dataset.sampler import AbstractCurriculumSampler
>>>>>>> 891c8738
from verl.utils.debug import marked_timer
from verl.utils.metric import reduce_metrics
from verl.utils.seqlen_balancing import (get_seqlen_balanced_partitions,
                                         log_seqlen_unbalance)
from verl.utils.torch_functional import masked_mean
from verl.utils.tracking import ValidationGenerationsLogger

WorkerType = Type[Worker]


class Role(Enum):
    """
    To create more roles dynamically, you can subclass Role and add new members
    """

    Actor = 0
    Rollout = 1
    ActorRollout = 2
    Critic = 3
    RefPolicy = 4
    RewardModel = 5
    ActorRolloutRef = 6
    Drafter = 7


@dataclass
class ResourcePoolManager:
    """
    Define a resource pool specification. Resource pool will be initialized first.
    """

    resource_pool_spec: dict[str, list[int]]
    mapping: dict[Role, str]
    resource_pool_dict: dict[str, RayResourcePool] = field(default_factory=dict)

    def create_resource_pool(self, merge_into_global_pool: bool = False, global_pool_id: str = "global_pool"):
        for resource_pool_name, process_on_nodes in self.resource_pool_spec.items():
            # max_colocate_count means the number of WorkerGroups (i.e. processes) in each RayResourcePool
            # For FSDP backend, we recommend using max_colocate_count=1 that merge all WorkerGroups into one.
            # For Megatron backend, we recommend using max_colocate_count>1
            # that can utilize different WorkerGroup for differnt models
            resource_pool = RayResourcePool(
                process_on_nodes=process_on_nodes, use_gpu=True, max_colocate_count=1, name_prefix=resource_pool_name
            )
            self.resource_pool_dict[resource_pool_name] = resource_pool

        self._check_resource_available()

        if merge_into_global_pool:
            assert len(self.resource_pool_dict) == 2, "Only support merge global pool and drafter pool"
            pool_values = list(self.resource_pool_dict.values())
            self.resource_pool_dict[global_pool_id] = merge_resource_pool(pool_values[0], pool_values[1])

    def get_resource_pool(self, role: Role) -> RayResourcePool:
        """Get the resource pool of the worker_cls"""
        return self.resource_pool_dict[self.mapping[role]]

    def get_n_gpus(self) -> int:
        """Get the number of gpus in this cluster."""
        return sum([n_gpus for process_on_nodes in self.resource_pool_spec.values() for n_gpus in process_on_nodes])

    def _check_resource_available(self):
        """Check if the resource pool can be satisfied in this ray cluster."""
        node_available_resources = ray.state.available_resources_per_node()
        node_available_gpus = {
            node: node_info.get("GPU", 0) if "GPU" in node_info else node_info.get("NPU", 0)
            for node, node_info in node_available_resources.items()
        }

        # check total required gpus can be satisfied
        total_available_gpus = sum(node_available_gpus.values())
        total_required_gpus = sum(
            [n_gpus for process_on_nodes in self.resource_pool_spec.values() for n_gpus in process_on_nodes]
        )
        if total_available_gpus < total_required_gpus:
            raise ValueError(
                f"Total available GPUs {total_available_gpus} is less than total desired GPUs {total_required_gpus}"
            )

        # check each resource pool can be satisfied, O(#resource_pools * #nodes)
        for resource_pool_name, process_on_nodes in self.resource_pool_spec.items():
            num_gpus, num_nodes = process_on_nodes[0], len(process_on_nodes)
            for node, available_gpus in node_available_gpus.items():
                if available_gpus >= num_gpus:
                    node_available_gpus[node] -= num_gpus
                    num_nodes -= 1
                    if num_nodes == 0:
                        break
            if num_nodes > 0:
                raise ValueError(
                    f"Resource pool {resource_pool_name}: {num_gpus}*{num_nodes}"
                    + "cannot be satisfied in this ray cluster"
                )


def apply_kl_penalty(data: DataProto, kl_ctrl: core_algos.AdaptiveKLController, kl_penalty="kl"):
    """Apply KL penalty to the token-level rewards.

    This function computes the KL divergence between the reference policy and current policy,
    then applies a penalty to the token-level rewards based on this divergence.

    Args:
        data (DataProto): The data containing batched model outputs and inputs.
        kl_ctrl (core_algos.AdaptiveKLController): Controller for adaptive KL penalty.
        kl_penalty (str, optional): Type of KL penalty to apply. Defaults to "kl".
        multi_turn (bool, optional): Whether the data is from a multi-turn conversation. Defaults to False.

    Returns:
        tuple: A tuple containing:
            - The updated data with token-level rewards adjusted by KL penalty
            - A dictionary of metrics related to the KL penalty
    """
    response_mask = data.batch["response_mask"]
    token_level_scores = data.batch["token_level_scores"]
    batch_size = data.batch.batch_size[0]

    # compute kl between ref_policy and current policy
    # When apply_kl_penalty, algorithm.use_kl_in_reward=True, so the reference model has been enabled.
    kld = core_algos.kl_penalty(
        data.batch["old_log_probs"], data.batch["ref_log_prob"], kl_penalty=kl_penalty
    )  # (batch_size, response_length)
    kld = kld * response_mask
    beta = kl_ctrl.value

    token_level_rewards = token_level_scores - beta * kld

    current_kl = masked_mean(kld, mask=response_mask, axis=-1)  # average over sequence
    current_kl = torch.mean(current_kl, dim=0).item()

    # according to https://github.com/huggingface/trl/blob/951ca1841f29114b969b57b26c7d3e80a39f75a0/trl/trainer/ppo_trainer.py#L837
    kl_ctrl.update(current_kl=current_kl, n_steps=batch_size)
    data.batch["token_level_rewards"] = token_level_rewards

    metrics = {"actor/reward_kl_penalty": current_kl, "actor/reward_kl_penalty_coeff": beta}

    return data, metrics


def compute_response_mask(data: DataProto):
    """Compute the attention mask for the response part of the sequence.

    This function extracts the portion of the attention mask that corresponds to the model's response,
    which is used for masking computations that should only apply to response tokens.

    Args:
        data (DataProto): The data containing batched model outputs and inputs.

    Returns:
        torch.Tensor: The attention mask for the response tokens.
    """
    responses = data.batch["responses"]
    response_length = responses.size(1)
    attention_mask = data.batch["attention_mask"]
    return attention_mask[:, -response_length:]


def compute_advantage(
    data: DataProto,
    adv_estimator: AdvantageEstimator,
    gamma: float = 1.0,
    lam: float = 1.0,
    num_repeat: int = 1,
    norm_adv_by_std_in_grpo: bool = True,
    config: Optional[AlgoConfig] = None,
) -> DataProto:
    """Compute advantage estimates for policy optimization.

    This function computes advantage estimates using various estimators like GAE, GRPO, REINFORCE++, etc.
    The advantage estimates are used to guide policy optimization in RL algorithms.

    Args:
        data (DataProto): The data containing batched model outputs and inputs.
        adv_estimator (AdvantageEstimator): The advantage estimator to use (e.g., GAE, GRPO, REINFORCE++).
        gamma (float, optional): Discount factor for future rewards. Defaults to 1.0.
        lam (float, optional): Lambda parameter for GAE. Defaults to 1.0.
        num_repeat (int, optional): Number of times to repeat the computation. Defaults to 1.
        norm_adv_by_std_in_grpo (bool, optional): Whether to normalize advantages by standard deviation in
            GRPO. Defaults to True.
        config (dict, optional): Configuration dictionary for algorithm settings. Defaults to None.

    Returns:
        DataProto: The updated data with computed advantages and returns.
    """
    # Back-compatible with trainers that do not compute response mask in fit
    if "response_mask" not in data.batch.keys():
        data.batch["response_mask"] = compute_response_mask(data)
    # prepare response group
    if adv_estimator == AdvantageEstimator.GAE:
        # Compute advantages and returns using Generalized Advantage Estimation (GAE)
        advantages, returns = core_algos.compute_gae_advantage_return(
            token_level_rewards=data.batch["token_level_rewards"],
            values=data.batch["values"],
            response_mask=data.batch["response_mask"],
            gamma=gamma,
            lam=lam,
        )
        data.batch["advantages"] = advantages
        data.batch["returns"] = returns
        if config.get("use_pf_ppo", False):
            data = core_algos.compute_pf_ppo_reweight_data(
                data,
                config.pf_ppo.reweight_method,
                config.pf_ppo.weight_pow,
            )
    elif adv_estimator == AdvantageEstimator.GRPO:
        # Initialize the mask for GRPO calculation
        grpo_calculation_mask = data.batch["response_mask"]
        # Call compute_grpo_outcome_advantage with parameters matching its definition
        advantages, returns = core_algos.compute_grpo_outcome_advantage(
            token_level_rewards=data.batch["token_level_rewards"],
            response_mask=grpo_calculation_mask,
            index=data.non_tensor_batch["uid"],
            norm_adv_by_std_in_grpo=norm_adv_by_std_in_grpo,
        )
        data.batch["advantages"] = advantages
        data.batch["returns"] = returns
    else:
        # handle all other adv estimator type other than GAE and GRPO
        adv_estimator_fn = core_algos.get_adv_estimator_fn(adv_estimator)
        adv_kwargs = {
            "token_level_rewards": data.batch["token_level_rewards"],
            "response_mask": data.batch["response_mask"],
            "config": config,
        }
        if "uid" in data.non_tensor_batch:  # optional
            adv_kwargs["index"] = data.non_tensor_batch["uid"]
        if "reward_baselines" in data.batch:  # optional
            adv_kwargs["reward_baselines"] = data.batch["reward_baselines"]

        # calculate advantage estimator
        advantages, returns = adv_estimator_fn(**adv_kwargs)
        data.batch["advantages"] = advantages
        data.batch["returns"] = returns
    return data


class RayPPOTrainer:
    # TODO: support each role have individual ray_worker_group_cls,
    # i.e., support different backend of different role
    def __init__(
        self,
        config,
        tokenizer,
        role_worker_mapping: dict[Role, WorkerType],
        resource_pool_manager: ResourcePoolManager,
        ray_worker_group_cls: RayWorkerGroup = RayWorkerGroup,
        processor=None,
        reward_fn=None,
        val_reward_fn=None,
        train_dataset: Optional[Dataset] = None,
        val_dataset: Optional[Dataset] = None,
        collate_fn=None,
        train_sampler: Optional[Sampler] = None,
        device_name="cuda",
    ):
        """
        Initialize distributed PPO trainer with Ray backend.
        Note that this trainer runs on the driver process on a single CPU/GPU node.

        Args:
            config: Configuration object containing training parameters.
            tokenizer: Tokenizer used for encoding and decoding text.
            role_worker_mapping (dict[Role, WorkerType]): Mapping from roles to worker classes.
            resource_pool_manager (ResourcePoolManager): Manager for Ray resource pools.
            ray_worker_group_cls (RayWorkerGroup, optional): Class for Ray worker groups. Defaults to RayWorkerGroup.
            processor: Optional data processor, used for multimodal data
            reward_fn: Function for computing rewards during training.
            val_reward_fn: Function for computing rewards during validation.
            train_dataset (Optional[Dataset], optional): Training dataset. Defaults to None.
            val_dataset (Optional[Dataset], optional): Validation dataset. Defaults to None.
            collate_fn: Function to collate data samples into batches.
            train_sampler (Optional[Sampler], optional): Sampler for the training dataset. Defaults to None.
            device_name (str, optional): Device name for training (e.g., "cuda", "cpu"). Defaults to "cuda".
        """

        # Store the tokenizer for text processing
        self.tokenizer = tokenizer
        self.processor = processor
        self.config = config
        self.reward_fn = reward_fn
        self.val_reward_fn = val_reward_fn

        self.hybrid_engine = config.actor_rollout_ref.hybrid_engine
        assert self.hybrid_engine, "Currently, only support hybrid engine"

        if self.hybrid_engine:
            assert Role.ActorRollout in role_worker_mapping, f"{role_worker_mapping.keys()=}"

        self.role_worker_mapping = role_worker_mapping
        self.resource_pool_manager = resource_pool_manager
        self.use_reference_policy = Role.RefPolicy in role_worker_mapping
        self.use_rm = Role.RewardModel in role_worker_mapping
        self.ray_worker_group_cls = ray_worker_group_cls
        self.device_name = device_name
        self.validation_generations_logger = ValidationGenerationsLogger()

        # if ref_in_actor is True, the reference policy will be actor without lora applied
        self.ref_in_actor = config.actor_rollout_ref.model.get("lora_rank", 0) > 0

        # define in-reward KL control
        # kl loss control currently not suppoorted
        if self.config.algorithm.use_kl_in_reward:
            self.kl_ctrl_in_reward = core_algos.get_kl_controller(self.config.algorithm.kl_ctrl)

        if self.config.algorithm.adv_estimator == AdvantageEstimator.GAE:
            self.use_critic = True
        elif self.config.algorithm.adv_estimator in [
            AdvantageEstimator.GRPO,
            AdvantageEstimator.GRPO_PASSK,
            AdvantageEstimator.REINFORCE_PLUS_PLUS,
            AdvantageEstimator.REMAX,
            AdvantageEstimator.RLOO,
            AdvantageEstimator.OPO,
            AdvantageEstimator.REINFORCE_PLUS_PLUS_BASELINE,
            AdvantageEstimator.GPG,
        ]:
            self.use_critic = False
        else:
            raise NotImplementedError

        self._validate_config()
        self._create_dataloader(train_dataset, val_dataset, collate_fn, train_sampler)

    def _validate_config(self):
        config = self.config
        # number of GPUs total
        n_gpus = config.trainer.n_gpus_per_node * config.trainer.nnodes
        if config.actor_rollout_ref.actor.strategy == "megatron":
            model_parallel_size = (
                config.actor_rollout_ref.actor.megatron.tensor_model_parallel_size
                * config.actor_rollout_ref.actor.megatron.pipeline_model_parallel_size
            )
            assert (
                n_gpus % (model_parallel_size * config.actor_rollout_ref.actor.megatron.context_parallel_size) == 0
            ), (
                f"n_gpus ({n_gpus}) must be divisible by model_parallel_size ({model_parallel_size}) times "
                f"context_parallel_size ({config.actor_rollout_ref.actor.megatron.context_parallel_size})"
            )
            megatron_dp = n_gpus // (
                model_parallel_size * config.actor_rollout_ref.actor.megatron.context_parallel_size
            )
            minimal_bsz = megatron_dp * config.actor_rollout_ref.actor.ppo_micro_batch_size_per_gpu
        else:
            minimal_bsz = n_gpus

        # 1. Check total batch size for data correctness
        real_train_batch_size = config.data.train_batch_size * config.actor_rollout_ref.rollout.n
        assert real_train_batch_size % minimal_bsz == 0, (
            f"real_train_batch_size ({real_train_batch_size}) must be divisible by minimal possible batch size "
            f"({minimal_bsz})"
        )

        # A helper function to check "micro_batch_size" vs "micro_batch_size_per_gpu"
        # We throw an error if the user sets both. The new convention is "..._micro_batch_size_per_gpu".
        def check_mutually_exclusive(mbs, mbs_per_gpu, name: str):
            settings = {
                "actor_rollout_ref.actor": "micro_batch_size",
                "critic": "micro_batch_size",
                "reward_model": "micro_batch_size",
                "actor_rollout_ref.ref": "log_prob_micro_batch_size",
                "actor_rollout_ref.rollout": "log_prob_micro_batch_size",
            }

            if name in settings:
                param = settings[name]
                param_per_gpu = f"{param}_per_gpu"

                if mbs is None and mbs_per_gpu is None:
                    raise ValueError(
                        f"[{name}] Please set at least one of '{name}.{param}' or '{name}.{param_per_gpu}'."
                    )

                if mbs is not None and mbs_per_gpu is not None:
                    raise ValueError(
                        f"[{name}] You have set both '{name}.{param}' AND '{name}.{param_per_gpu}'. Please remove "
                        f"'{name}.{param}' because only '*_{param_per_gpu}' is supported (the former is deprecated)."
                    )

        if not config.actor_rollout_ref.actor.use_dynamic_bsz:
            # actor: ppo_micro_batch_size vs. ppo_micro_batch_size_per_gpu
            check_mutually_exclusive(
                config.actor_rollout_ref.actor.ppo_micro_batch_size,
                config.actor_rollout_ref.actor.ppo_micro_batch_size_per_gpu,
                "actor_rollout_ref.actor",
            )

            if self.use_reference_policy:
                # reference: log_prob_micro_batch_size vs. log_prob_micro_batch_size_per_gpu
                check_mutually_exclusive(
                    config.actor_rollout_ref.ref.log_prob_micro_batch_size,
                    config.actor_rollout_ref.ref.log_prob_micro_batch_size_per_gpu,
                    "actor_rollout_ref.ref",
                )

            #  The rollout section also has log_prob_micro_batch_size vs. log_prob_micro_batch_size_per_gpu
            check_mutually_exclusive(
                config.actor_rollout_ref.rollout.log_prob_micro_batch_size,
                config.actor_rollout_ref.rollout.log_prob_micro_batch_size_per_gpu,
                "actor_rollout_ref.rollout",
            )

        if self.use_critic and not config.critic.use_dynamic_bsz:
            # Check for critic micro-batch size conflicts
            check_mutually_exclusive(
                config.critic.ppo_micro_batch_size, config.critic.ppo_micro_batch_size_per_gpu, "critic"
            )

        # Check for reward model micro-batch size conflicts
        if config.reward_model.enable and not config.reward_model.use_dynamic_bsz:
            check_mutually_exclusive(
                config.reward_model.micro_batch_size, config.reward_model.micro_batch_size_per_gpu, "reward_model"
            )

        # Actor
        # check if train_batch_size is larger than ppo_mini_batch_size
        # if NOT dynamic_bsz, we must ensure:
        #    ppo_mini_batch_size is divisible by ppo_micro_batch_size
        #    ppo_micro_batch_size * sequence_parallel_size >= n_gpus
        if not config.actor_rollout_ref.actor.use_dynamic_bsz:
            assert config.data.train_batch_size >= config.actor_rollout_ref.actor.ppo_mini_batch_size
            sp_size = config.actor_rollout_ref.actor.get("ulysses_sequence_parallel_size", 1)
            if config.actor_rollout_ref.actor.ppo_micro_batch_size is not None:
                assert (
                    config.actor_rollout_ref.actor.ppo_mini_batch_size
                    % config.actor_rollout_ref.actor.ppo_micro_batch_size
                    == 0
                )
                assert config.actor_rollout_ref.actor.ppo_micro_batch_size * sp_size >= n_gpus

        assert config.actor_rollout_ref.actor.loss_agg_mode in [
            "token-mean",
            "seq-mean-token-sum",
            "seq-mean-token-mean",
            "seq-mean-token-sum-norm",
        ], f"Invalid loss_agg_mode: {config.actor_rollout_ref.actor.loss_agg_mode}"

        if self.config.algorithm.use_kl_in_reward and config.actor_rollout_ref.actor.use_kl_loss:
            print("NOTICE: You have both enabled in-reward kl and kl loss.")

        # critic
        if self.use_critic and not config.critic.use_dynamic_bsz:
            assert config.data.train_batch_size >= config.critic.ppo_mini_batch_size
            sp_size = config.critic.get("ulysses_sequence_parallel_size", 1)
            if config.critic.ppo_micro_batch_size is not None:
                assert config.critic.ppo_mini_batch_size % config.critic.ppo_micro_batch_size == 0
                assert config.critic.ppo_micro_batch_size * sp_size >= n_gpus

        # Check if use_remove_padding is enabled when using sequence parallelism for fsdp
        if config.actor_rollout_ref.actor.strategy == "fsdp" and (
            config.actor_rollout_ref.actor.get("ulysses_sequence_parallel_size", 1) > 1
            or config.actor_rollout_ref.ref.get("ulysses_sequence_parallel_size", 1) > 1
        ):
            assert config.actor_rollout_ref.model.use_remove_padding, (
                "When using sequence parallelism for actor/ref policy, you must enable `use_remove_padding`."
            )

        if self.use_critic and config.critic.strategy == "fsdp":
            if config.critic.get("ulysses_sequence_parallel_size", 1) > 1:
                assert config.critic.model.use_remove_padding, (
                    "When using sequence parallelism for critic, you must enable `use_remove_padding`."
                )

        if config.data.get("val_batch_size", None) is not None:
            print(
                "WARNING: val_batch_size is deprecated."
                + " Validation datasets are sent to inference engines as a whole batch,"
                + " which will schedule the memory themselves."
            )

        # check eval config
        if config.actor_rollout_ref.rollout.val_kwargs.do_sample:
            assert config.actor_rollout_ref.rollout.temperature > 0, (
                "validation gen temperature should be greater than 0 when enabling do_sample"
            )

        # check multi_turn with tool config
        if config.actor_rollout_ref.rollout.multi_turn.enable:
            assert (
                config.actor_rollout_ref.rollout.multi_turn.tool_config_path is not None
                or config.actor_rollout_ref.rollout.multi_turn.interaction_config_path is not None
            ), (
                "tool_config_path or interaction_config_path must be set when enabling multi_turn with tool, "
                "due to no role-playing support"
            )

        print("[validate_config] All configuration checks passed successfully!")

    def _create_dataloader(self, train_dataset, val_dataset, collate_fn, train_sampler: Optional[Sampler]):
        """
        Creates the train and validation dataloaders.
        """
        # TODO: we have to make sure the batch size is divisible by the dp size
        from verl.trainer.main_ppo import create_rl_dataset, create_rl_sampler

        if train_dataset is None:
            train_dataset = create_rl_dataset(
                self.config.data.train_files, self.config.data, self.tokenizer, self.processor
            )
        if val_dataset is None:
            val_dataset = create_rl_dataset(
                self.config.data.val_files, self.config.data, self.tokenizer, self.processor
            )
        self.train_dataset, self.val_dataset = train_dataset, val_dataset

        if train_sampler is None:
            train_sampler = create_rl_sampler(self.config.data, self.train_dataset)
        if collate_fn is None:
            from verl.utils.dataset.rl_dataset import \
                collate_fn as default_collate_fn

            collate_fn = default_collate_fn

        num_workers = self.config.data["dataloader_num_workers"]
        if isinstance(train_sampler, AbstractCurriculumSampler):
            assert num_workers == 0, (
                "If using curriculum, num_workers must be 0 to prevent data caching. "
                "If the dataloader caches data before the batch is done the "
                "curriculum sampler won't have the opportunity to reorder it. "
            )

        self.train_dataloader = StatefulDataLoader(
            dataset=self.train_dataset,
            batch_size=self.config.data.get("gen_batch_size", self.config.data.train_batch_size),
            num_workers=num_workers,
            drop_last=True,
            collate_fn=collate_fn,
            sampler=train_sampler,
        )

        val_batch_size = self.config.data.val_batch_size  # Prefer config value if set
        if val_batch_size is None:
            val_batch_size = len(self.val_dataset)

        self.val_dataloader = StatefulDataLoader(
            dataset=self.val_dataset,
            batch_size=val_batch_size,
            num_workers=num_workers,
            shuffle=self.config.data.get("validation_shuffle", True),
            drop_last=False,
            collate_fn=collate_fn,
        )

        assert len(self.train_dataloader) >= 1, "Train dataloader is empty!"
        assert len(self.val_dataloader) >= 1, "Validation dataloader is empty!"

        print(
            f"Size of train dataloader: {len(self.train_dataloader)}, Size of val dataloader: "
            f"{len(self.val_dataloader)}"
        )

        total_training_steps = len(self.train_dataloader) * self.config.trainer.total_epochs

        if self.config.trainer.total_training_steps is not None:
            total_training_steps = self.config.trainer.total_training_steps

        self.total_training_steps = total_training_steps
        print(f"Total training steps: {self.total_training_steps}")

        try:
            OmegaConf.set_struct(self.config, True)
            with open_dict(self.config):
                if OmegaConf.select(self.config, "actor_rollout_ref.actor.optim"):
                    self.config.actor_rollout_ref.actor.optim.total_training_steps = total_training_steps
                if OmegaConf.select(self.config, "critic.optim"):
                    self.config.critic.optim.total_training_steps = total_training_steps
        except Exception as e:
            print(f"Warning: Could not set total_training_steps in config. Structure missing? Error: {e}")

    def _dump_generations(self, inputs, outputs, scores, reward_extra_infos_dict, dump_path):
        """Dump rollout/validation samples as JSONL."""
        os.makedirs(dump_path, exist_ok=True)
        filename = os.path.join(dump_path, f"{self.global_steps}.jsonl")

        n = len(inputs)
        base_data = {
            "input": inputs,
            "output": outputs,
            "score": scores,
            "step": [self.global_steps] * n,
        }

        for k, v in reward_extra_infos_dict.items():
            if len(v) == n:
                base_data[k] = v

        lines = []
        for i in range(n):
            entry = {k: v[i] for k, v in base_data.items()}
            lines.append(json.dumps(entry, ensure_ascii=False))

        with open(filename, "w") as f:
            f.write("\n".join(lines) + "\n")

        print(f"Dumped generations to {filename}")

    def _maybe_log_val_generations(self, inputs, outputs, scores):
        """Log a table of validation samples to the configured logger (wandb or swanlab)"""

        generations_to_log = self.config.trainer.log_val_generations

        if generations_to_log == 0:
            return

        import numpy as np

        # Create tuples of (input, output, score) and sort by input text
        samples = list(zip(inputs, outputs, scores))
        samples.sort(key=lambda x: x[0])  # Sort by input text

        # Use fixed random seed for deterministic shuffling
        rng = np.random.RandomState(42)
        rng.shuffle(samples)

        # Take first N samples after shuffling
        samples = samples[:generations_to_log]

        # Log to each configured logger
        self.validation_generations_logger.log(self.config.trainer.logger, samples, self.global_steps)

    def _validate(self):
        data_source_lst = []
        reward_extra_infos_dict: dict[str, list] = defaultdict(list)

        # Lists to collect samples for the table
        sample_inputs = []
        sample_outputs = []
        sample_scores = []
        sample_turns = []

        for test_data in self.val_dataloader:
            test_batch = DataProto.from_single_dict(test_data)

            # repeat test batch
            test_batch = test_batch.repeat(
                repeat_times=self.config.actor_rollout_ref.rollout.val_kwargs.n, interleave=True
            )

            # we only do validation on rule-based rm
            if self.config.reward_model.enable and test_batch[0].non_tensor_batch["reward_model"]["style"] == "model":
                return {}

            # # Wake up all workers for validation if elastic scheduling is enabled
            # if hasattr(self.actor_rollout_wg, 'wake_up_all_workers'):
            #     asyncio.run(self.actor_rollout_wg.wake_up_all_workers())

            # Store original inputs
            input_ids = test_batch.batch["input_ids"]
            # TODO: Can we keep special tokens except for padding tokens?
            input_texts = [self.tokenizer.decode(ids, skip_special_tokens=True) for ids in input_ids]
            sample_inputs.extend(input_texts)

            batch_keys_to_pop = ["input_ids", "attention_mask", "position_ids"]
            non_tensor_batch_keys_to_pop = ["raw_prompt_ids"]
            if "multi_modal_data" in test_batch.non_tensor_batch:
                non_tensor_batch_keys_to_pop.append("multi_modal_data")
            if "raw_prompt" in test_batch.non_tensor_batch:
                non_tensor_batch_keys_to_pop.append("raw_prompt")
            if "tools_kwargs" in test_batch.non_tensor_batch:
                non_tensor_batch_keys_to_pop.append("tools_kwargs")
            if "interaction_kwargs" in test_batch.non_tensor_batch:
                non_tensor_batch_keys_to_pop.append("interaction_kwargs")
            if "agent_name" in test_batch.non_tensor_batch:
                non_tensor_batch_keys_to_pop.append("agent_name")
            test_gen_batch = test_batch.pop(
                batch_keys=batch_keys_to_pop,
                non_tensor_batch_keys=non_tensor_batch_keys_to_pop,
            )

            test_gen_batch.meta_info = {
                "eos_token_id": self.tokenizer.eos_token_id,
                "pad_token_id": self.tokenizer.pad_token_id,
                "recompute_log_prob": False,
                "do_sample": self.config.actor_rollout_ref.rollout.val_kwargs.do_sample,
                "validate": True,
            }
            print(f"test_gen_batch meta info: {test_gen_batch.meta_info}")

            # pad to be divisible by dp_size
            size_divisor = (
                self.actor_rollout_wg.world_size
                if not self.async_rollout_mode
                else self.config.actor_rollout_ref.rollout.agent.num_workers
            )
            test_gen_batch_padded, pad_size = pad_dataproto_to_divisor(test_gen_batch, size_divisor)
            if not self.async_rollout_mode:
                test_output_gen_batch_padded = self.actor_rollout_wg.generate_sequences(test_gen_batch_padded)
            else:
                test_output_gen_batch_padded = self.async_rollout_manager.generate_sequences(test_gen_batch_padded)

            # unpad
            test_output_gen_batch = unpad_dataproto(test_output_gen_batch_padded, pad_size=pad_size)

            print("validation generation end")

            # Store generated outputs
            output_ids = test_output_gen_batch.batch["responses"]
            output_texts = [self.tokenizer.decode(ids, skip_special_tokens=True) for ids in output_ids]
            sample_outputs.extend(output_texts)

            test_batch = test_batch.union(test_output_gen_batch)
            test_batch.meta_info["validate"] = True

            # evaluate using reward_function
            result = self.val_reward_fn(test_batch, return_dict=True)
            reward_tensor = result["reward_tensor"]
            scores = reward_tensor.sum(-1).cpu().tolist()
            sample_scores.extend(scores)

            reward_extra_infos_dict["reward"].extend(scores)
            print(f"len reward_extra_infos_dict['reward']: {len(reward_extra_infos_dict['reward'])}")
            if "reward_extra_info" in result:
                for key, lst in result["reward_extra_info"].items():
                    reward_extra_infos_dict[key].extend(lst)
                    print(f"len reward_extra_infos_dict['{key}']: {len(reward_extra_infos_dict[key])}")

            # collect num_turns of each prompt
            if "__num_turns__" in test_batch.non_tensor_batch:
                sample_turns.append(test_batch.non_tensor_batch["__num_turns__"])

            data_source_lst.append(test_batch.non_tensor_batch.get("data_source", ["unknown"] * reward_tensor.shape[0]))

        self._maybe_log_val_generations(inputs=sample_inputs, outputs=sample_outputs, scores=sample_scores)

        # dump generations
        val_data_dir = self.config.trainer.get("validation_data_dir", None)
        if val_data_dir:
            self._dump_generations(
                inputs=sample_inputs,
                outputs=sample_outputs,
                scores=sample_scores,
                reward_extra_infos_dict=reward_extra_infos_dict,
                dump_path=val_data_dir,
            )

        for key_info, lst in reward_extra_infos_dict.items():
            assert len(lst) == 0 or len(lst) == len(sample_scores), f"{key_info}: {len(lst)=}, {len(sample_scores)=}"

        data_sources = np.concatenate(data_source_lst, axis=0)

        data_src2var2metric2val = process_validation_metrics(data_sources, sample_inputs, reward_extra_infos_dict)
        metric_dict = {}
        for data_source, var2metric2val in data_src2var2metric2val.items():
            core_var = "acc" if "acc" in var2metric2val else "reward"
            for var_name, metric2val in var2metric2val.items():
                n_max = max([int(name.split("@")[-1].split("/")[0]) for name in metric2val.keys()])
                for metric_name, metric_val in metric2val.items():
                    if (
                        (var_name == core_var)
                        and any(metric_name.startswith(pfx) for pfx in ["mean", "maj", "best"])
                        and (f"@{n_max}" in metric_name)
                    ):
                        metric_sec = "val-core"
                    else:
                        metric_sec = "val-aux"
                    pfx = f"{metric_sec}/{data_source}/{var_name}/{metric_name}"
                    metric_dict[pfx] = metric_val

<<<<<<< HEAD
        # # Resume elastic scheduling after validation
        # if hasattr(self.actor_rollout_wg, 'resume_elastic_scheduling'):
        #     asyncio.run(self.actor_rollout_wg.resume_elastic_scheduling())

        # # Add elastic metrics if available
        # if hasattr(self.actor_rollout_wg, 'get_elastic_metrics'):
        #     elastic_metrics = self.actor_rollout_wg.get_elastic_metrics()
        #     for key, value in elastic_metrics.items():
        #         metric_dict[f"elastic/{key}"] = value
=======
        if len(sample_turns) > 0:
            sample_turns = np.concatenate(sample_turns)
            metric_dict["val-aux/num_turns/min"] = sample_turns.min()
            metric_dict["val-aux/num_turns/max"] = sample_turns.max()
            metric_dict["val-aux/num_turns/mean"] = sample_turns.mean()
>>>>>>> 891c8738

        return metric_dict

    def init_workers(self):
        """Initialize distributed training workers using Ray backend.

        Creates:
        1. Ray resource pools from configuration
        2. Worker groups for each role (actor, critic, etc.)
        """
        self.resource_pool_manager.create_resource_pool()

        self.resource_pool_to_cls = {pool: {} for pool in self.resource_pool_manager.resource_pool_dict.values()}

        # create actor and rollout
        if self.hybrid_engine:
            resource_pool = self.resource_pool_manager.get_resource_pool(Role.ActorRollout)
            actor_rollout_cls = RayClassWithInitArgs(
                cls=self.role_worker_mapping[Role.ActorRollout],
                config=self.config.actor_rollout_ref,
                role="actor_rollout",
            )
            self.resource_pool_to_cls[resource_pool]["actor_rollout"] = actor_rollout_cls
        else:
            raise NotImplementedError

        # create critic
        if self.use_critic:
            resource_pool = self.resource_pool_manager.get_resource_pool(Role.Critic)
            critic_cls = RayClassWithInitArgs(cls=self.role_worker_mapping[Role.Critic], config=self.config.critic)
            self.resource_pool_to_cls[resource_pool]["critic"] = critic_cls

        # create reference policy if needed
        if self.use_reference_policy:
            resource_pool = self.resource_pool_manager.get_resource_pool(Role.RefPolicy)
            ref_policy_cls = RayClassWithInitArgs(
                self.role_worker_mapping[Role.RefPolicy], config=self.config.actor_rollout_ref, role="ref"
            )
            self.resource_pool_to_cls[resource_pool]["ref"] = ref_policy_cls

        # create a reward model if reward_fn is None
        if self.use_rm:
            # we create a RM here
            resource_pool = self.resource_pool_manager.get_resource_pool(Role.RewardModel)
            rm_cls = RayClassWithInitArgs(self.role_worker_mapping[Role.RewardModel], config=self.config.reward_model)
            self.resource_pool_to_cls[resource_pool]["rm"] = rm_cls

        # initialize WorkerGroup
        # NOTE: if you want to use a different resource pool for each role, which can support different parallel size,
        # you should not use `create_colocated_worker_cls`.
        # Instead, directly pass different resource pool to different worker groups.
        # See https://github.com/volcengine/verl/blob/master/examples/ray/tutorial.ipynb for more information.
        all_wg = {}
        wg_kwargs = {}  # Setting up kwargs for RayWorkerGroup
        if OmegaConf.select(self.config.trainer, "ray_wait_register_center_timeout") is not None:
            wg_kwargs["ray_wait_register_center_timeout"] = self.config.trainer.ray_wait_register_center_timeout
        if OmegaConf.select(self.config.trainer, "profile_steps") is not None:
            wg_kwargs["profile_steps"] = OmegaConf.select(self.config.trainer, "profile_steps")
            assert OmegaConf.select(self.config.trainer, "worker_nsight_options") is not None, (
                "worker_nsight_options must be set when profile_steps is set"
            )
            wg_kwargs["worker_nsight_options"] = OmegaConf.to_container(
                OmegaConf.select(self.config.trainer, "worker_nsight_options")
            )

        for resource_pool, class_dict in self.resource_pool_to_cls.items():
            worker_dict_cls = create_colocated_worker_cls(class_dict=class_dict)
            wg_dict = self.ray_worker_group_cls(
                resource_pool=resource_pool,
                ray_cls_with_init=worker_dict_cls,
                device_name=self.device_name,
                **wg_kwargs,
            )
            spawn_wg = wg_dict.spawn(prefix_set=class_dict.keys())
            all_wg.update(spawn_wg)

        if self.use_critic:
            self.critic_wg = all_wg["critic"]
            self.critic_wg.init_model()

        if self.use_reference_policy and not self.ref_in_actor:
            self.ref_policy_wg = all_wg["ref"]
            self.ref_policy_wg.init_model()

        if self.use_rm:
            self.rm_wg = all_wg["rm"]
            self.rm_wg.init_model()

        # we should create rollout at the end so that vllm can have a better estimation of kv cache memory
        self.actor_rollout_wg = all_wg["actor_rollout"]
        self.actor_rollout_wg.init_model()

        # create async rollout manager and request scheduler
        self.async_rollout_mode = False
        if self.config.actor_rollout_ref.rollout.mode == "async":
            from verl.experimental.agent_loop import AgentLoopManager

            self.async_rollout_mode = True
            self.async_rollout_manager = AgentLoopManager(
                config=self.config,
                worker_group=self.actor_rollout_wg,
            )

        # # Initialize elastic scheduling if enabled
        # elastic_config = getattr(self.config, 'elastic_config', None)
        # if elastic_config and hasattr(self.actor_rollout_wg, 'start_elastic_scheduling'):
        #     logger.info("Starting elastic scheduling for rollout workers")
        #     asyncio.run(self.actor_rollout_wg.start_elastic_scheduling())

    def _save_checkpoint(self):
        from verl.utils.fs import local_mkdir_safe

        # path: given_path + `/global_step_{global_steps}` + `/actor`
        local_global_step_folder = os.path.join(
            self.config.trainer.default_local_dir, f"global_step_{self.global_steps}"
        )

        print(f"local_global_step_folder: {local_global_step_folder}")
        actor_local_path = os.path.join(local_global_step_folder, "actor")

        actor_remote_path = (
            None
            if self.config.trainer.default_hdfs_dir is None
            else os.path.join(self.config.trainer.default_hdfs_dir, f"global_step_{self.global_steps}", "actor")
        )

        remove_previous_ckpt_in_save = self.config.trainer.get("remove_previous_ckpt_in_save", False)
        if remove_previous_ckpt_in_save:
            print(
                "Warning: remove_previous_ckpt_in_save is deprecated,"
                + " set max_actor_ckpt_to_keep=1 and max_critic_ckpt_to_keep=1 instead"
            )
        max_actor_ckpt_to_keep = (
            self.config.trainer.get("max_actor_ckpt_to_keep", None) if not remove_previous_ckpt_in_save else 1
        )
        max_critic_ckpt_to_keep = (
            self.config.trainer.get("max_critic_ckpt_to_keep", None) if not remove_previous_ckpt_in_save else 1
        )

        self.actor_rollout_wg.save_checkpoint(
            actor_local_path, actor_remote_path, self.global_steps, max_ckpt_to_keep=max_actor_ckpt_to_keep
        )

        if self.use_critic:
            critic_local_path = os.path.join(local_global_step_folder, "critic")
            critic_remote_path = (
                None
                if self.config.trainer.default_hdfs_dir is None
                else os.path.join(self.config.trainer.default_hdfs_dir, f"global_step_{self.global_steps}", "critic")
            )
            self.critic_wg.save_checkpoint(
                critic_local_path, critic_remote_path, self.global_steps, max_ckpt_to_keep=max_critic_ckpt_to_keep
            )

        # save dataloader
        local_mkdir_safe(local_global_step_folder)
        dataloader_local_path = os.path.join(local_global_step_folder, "data.pt")
        dataloader_state_dict = self.train_dataloader.state_dict()
        torch.save(dataloader_state_dict, dataloader_local_path)

        # latest checkpointed iteration tracker (for atomic usage)
        local_latest_checkpointed_iteration = os.path.join(
            self.config.trainer.default_local_dir, "latest_checkpointed_iteration.txt"
        )
        with open(local_latest_checkpointed_iteration, "w") as f:
            f.write(str(self.global_steps))

    def _load_checkpoint(self):
        if self.config.trainer.resume_mode == "disable":
            return 0

        # load from hdfs
        if self.config.trainer.default_hdfs_dir is not None:
            raise NotImplementedError("load from hdfs is not implemented yet")
        else:
            checkpoint_folder = self.config.trainer.default_local_dir  # TODO: check path
            if not os.path.isabs(checkpoint_folder):
                working_dir = os.getcwd()
                checkpoint_folder = os.path.join(working_dir, checkpoint_folder)
            global_step_folder = find_latest_ckpt_path(checkpoint_folder)  # None if no latest

        # find global_step_folder
        if self.config.trainer.resume_mode == "auto":
            if global_step_folder is None:
                print("Training from scratch")
                return 0
        else:
            if self.config.trainer.resume_mode == "resume_path":
                assert isinstance(self.config.trainer.resume_from_path, str), "resume ckpt must be str type"
                assert "global_step_" in self.config.trainer.resume_from_path, (
                    "resume ckpt must specify the global_steps"
                )
                global_step_folder = self.config.trainer.resume_from_path
                if not os.path.isabs(global_step_folder):
                    working_dir = os.getcwd()
                    global_step_folder = os.path.join(working_dir, global_step_folder)
        print(f"Load from checkpoint folder: {global_step_folder}")
        # set global step
        self.global_steps = int(global_step_folder.split("global_step_")[-1])

        print(f"Setting global step to {self.global_steps}")
        print(f"Resuming from {global_step_folder}")

        actor_path = os.path.join(global_step_folder, "actor")
        critic_path = os.path.join(global_step_folder, "critic")
        # load actor
        self.actor_rollout_wg.load_checkpoint(
            actor_path, del_local_after_load=self.config.trainer.del_local_ckpt_after_load
        )
        # load critic
        if self.use_critic:
            self.critic_wg.load_checkpoint(
                critic_path, del_local_after_load=self.config.trainer.del_local_ckpt_after_load
            )

        # load dataloader,
        # TODO: from remote not implemented yet
        dataloader_local_path = os.path.join(global_step_folder, "data.pt")
        if os.path.exists(dataloader_local_path):
            dataloader_state_dict = torch.load(dataloader_local_path, weights_only=False)
            self.train_dataloader.load_state_dict(dataloader_state_dict)
        else:
            print(f"Warning: No dataloader state found at {dataloader_local_path}, will start from scratch")

    def _balance_batch(self, batch: DataProto, metrics, logging_prefix="global_seqlen"):
        """Reorder the data on single controller such that each dp rank gets similar total tokens"""
        attention_mask = batch.batch["attention_mask"]
        batch_size = attention_mask.shape[0]
        global_seqlen_lst = batch.batch["attention_mask"].view(batch_size, -1).sum(-1).tolist()  # (train_batch_size,)
        world_size = self.actor_rollout_wg.world_size
        global_partition_lst = get_seqlen_balanced_partitions(
            global_seqlen_lst, k_partitions=world_size, equal_size=True
        )
        # reorder based on index. The data will be automatically equally partitioned by dispatch function
        global_idx = torch.tensor([j for partition in global_partition_lst for j in partition])
        batch.reorder(global_idx)
        global_balance_stats = log_seqlen_unbalance(
            seqlen_list=global_seqlen_lst, partitions=global_partition_lst, prefix=logging_prefix
        )
        metrics.update(global_balance_stats)

    def fit(self):
        """
        The training loop of PPO.
        The driver process only need to call the compute functions of the worker group through RPC
        to construct the PPO dataflow.
        The light-weight advantage computation is done on the driver process.
        """
        from omegaconf import OmegaConf

        from verl.utils.tracking import Tracking

        logger = Tracking(
            project_name=self.config.trainer.project_name,
            experiment_name=self.config.trainer.experiment_name,
            default_backend=self.config.trainer.logger,
            config=OmegaConf.to_container(self.config, resolve=True),
        )

        self.global_steps = 0

        # load checkpoint before doing anything
        self._load_checkpoint()

        # perform validation before training
        # currently, we only support validation using the reward_function.
        if self.val_reward_fn is not None and self.config.trainer.get("val_before_train", True):
            val_metrics = self._validate()
            assert val_metrics, f"{val_metrics=}"
            pprint(f"Initial validation metrics: {val_metrics}")
            logger.log(data=val_metrics, step=self.global_steps)
            if self.config.trainer.get("val_only", False):
                return

        # add tqdm
        progress_bar = tqdm(total=self.total_training_steps, initial=self.global_steps, desc="Training Progress")

        # we start from step 1
        self.global_steps += 1
        last_val_metrics = None
        self.max_steps_duration = 0

        repeat_sampling_sglang_grpo = (
            self.config.actor_rollout_ref.rollout.name == "sglang"
            and self.config.actor_rollout_ref.rollout.multi_turn.enable
        )

        for epoch in range(self.config.trainer.total_epochs):
            for batch_dict in self.train_dataloader:
                do_profile = (
                    self.global_steps in self.config.trainer.profile_steps
                    if self.config.trainer.profile_steps is not None
                    else False
                )
                if do_profile:
                    self.actor_rollout_wg.start_profile()
                    if self.use_reference_policy:
                        self.ref_policy_wg.start_profile()
                    if self.use_critic:
                        self.critic_wg.start_profile()
                    if self.use_rm:
                        self.rm_wg.start_profile()

                metrics = {}
                timing_raw = {}
                batch: DataProto = DataProto.from_single_dict(batch_dict)

                batch_keys_to_pop = ["input_ids", "attention_mask", "position_ids"]

                non_tensor_batch_keys_to_pop = ["raw_prompt_ids"]

                if "multi_modal_data" in batch.non_tensor_batch:
                    non_tensor_batch_keys_to_pop.append("multi_modal_data")
                if "raw_prompt" in batch.non_tensor_batch:
                    non_tensor_batch_keys_to_pop.append("raw_prompt")
                if "tools_kwargs" in batch.non_tensor_batch:
                    non_tensor_batch_keys_to_pop.append("tools_kwargs")
                if "interaction_kwargs" in batch.non_tensor_batch:
                    non_tensor_batch_keys_to_pop.append("interaction_kwargs")
                if "agent_name" in batch.non_tensor_batch:
                    non_tensor_batch_keys_to_pop.append("agent_name")
                gen_batch = batch.pop(
                    batch_keys=batch_keys_to_pop,
                    non_tensor_batch_keys=non_tensor_batch_keys_to_pop,
                )

                if repeat_sampling_sglang_grpo:
                    uids_for_prompts = np.array([str(uuid.uuid4()) for _ in range(len(batch.batch))], dtype=object)
                    batch.non_tensor_batch["uid"] = uids_for_prompts
                    gen_batch.non_tensor_batch["uid"] = uids_for_prompts
                    batch = batch.repeat(repeat_times=self.config.actor_rollout_ref.rollout.n, interleave=True)
                    gen_batch = gen_batch.repeat(repeat_times=self.config.actor_rollout_ref.rollout.n, interleave=True)
                    assert np.array_equal(batch.non_tensor_batch["uid"], gen_batch.non_tensor_batch["uid"]), (
                        "UIDs must be identical for SGLang rollout"
                    )

                is_last_step = self.global_steps >= self.total_training_steps

                with marked_timer("step", timing_raw):
                    # generate a batch
                    with marked_timer("gen", timing_raw, color="red"):
                        if not self.async_rollout_mode:
                            gen_batch_output = self.actor_rollout_wg.generate_sequences(gen_batch)
                        else:
                            # vllm should set async_rollout_mode to enable async rollout
                            # sglang turns on async_rollout_mode by default
                            gen_batch_output = self.async_rollout_manager.generate_sequences(gen_batch)
<<<<<<< HEAD
                            self.async_rollout_manager.sleep()
                        if "timing" in gen_batch_output.meta_info:
                            timing_raw.update(gen_batch_output.meta_info["timing"])
                            gen_batch_output.meta_info.pop("timing", None)
=======
                        timing_raw.update(gen_batch_output.meta_info["timing"])
                        gen_batch_output.meta_info.pop("timing", None)
>>>>>>> 891c8738

                    if self.config.algorithm.adv_estimator == AdvantageEstimator.REMAX:
                        with marked_timer("gen_max", timing_raw, color="purple"):
                            gen_baseline_batch = deepcopy(gen_batch)
                            gen_baseline_batch.meta_info["do_sample"] = False
                            gen_baseline_output = self.actor_rollout_wg.generate_sequences(gen_baseline_batch)

                            batch = batch.union(gen_baseline_output)
                            reward_baseline_tensor = self.reward_fn(batch)
                            reward_baseline_tensor = reward_baseline_tensor.sum(dim=-1)

                            batch.pop(batch_keys=list(gen_baseline_output.batch.keys()))

                            batch.batch["reward_baselines"] = reward_baseline_tensor

                            del gen_baseline_batch, gen_baseline_output

                    if not repeat_sampling_sglang_grpo:
                        batch.non_tensor_batch["uid"] = np.array(
                            [str(uuid.uuid4()) for _ in range(len(batch.batch))], dtype=object
                        )
                        # repeat to align with repeated responses in rollout
                        batch = batch.repeat(repeat_times=self.config.actor_rollout_ref.rollout.n, interleave=True)

                    batch = batch.union(gen_batch_output)

                    if "response_mask" not in batch.batch:
                        batch.batch["response_mask"] = compute_response_mask(batch)
                    # Balance the number of valid tokens across DP ranks.
                    # NOTE: This usually changes the order of data in the `batch`,
                    # which won't affect the advantage calculation (since it's based on uid),
                    # but might affect the loss calculation (due to the change of mini-batching).
                    # TODO: Decouple the DP balancing and mini-batching.
                    if self.config.trainer.balance_batch:
                        self._balance_batch(batch, metrics=metrics)

                    # compute global_valid tokens
                    batch.meta_info["global_token_num"] = torch.sum(batch.batch["attention_mask"], dim=-1).tolist()

                    with marked_timer("reward", timing_raw, color="yellow"):
                        # compute reward model score
                        if self.use_rm:
                            reward_tensor = self.rm_wg.compute_rm_score(batch)
                            batch = batch.union(reward_tensor)

                        if self.config.reward_model.launch_reward_fn_async:
                            future_reward = compute_reward_async.remote(batch, self.config, self.tokenizer)
                        else:
                            reward_tensor, reward_extra_infos_dict = compute_reward(batch, self.reward_fn)

                    # recompute old_log_probs
                    with marked_timer("old_log_prob", timing_raw, color="blue"):
                        old_log_prob = self.actor_rollout_wg.compute_log_prob(batch)
                        entropys = old_log_prob.batch["entropys"]
                        response_masks = batch.batch["response_mask"]
                        loss_agg_mode = self.config.actor_rollout_ref.actor.loss_agg_mode
                        entropy_agg = agg_loss(loss_mat=entropys, loss_mask=response_masks, loss_agg_mode=loss_agg_mode)
                        old_log_prob_metrics = {"actor/entropy": entropy_agg.detach().item()}
                        metrics.update(old_log_prob_metrics)
                        old_log_prob.batch.pop("entropys")
                        batch = batch.union(old_log_prob)

                        if "rollout_log_probs" in batch.batch.keys():
                            # TODO: we may want to add diff of probs too.
                            rollout_old_log_probs = batch.batch["rollout_log_probs"]
                            actor_old_log_probs = batch.batch["old_log_probs"]
                            attention_mask = batch.batch["attention_mask"]
                            responses = batch.batch["responses"]
                            response_length = responses.size(1)
                            response_mask = attention_mask[:, -response_length:]

                            rollout_probs = torch.exp(rollout_old_log_probs)
                            actor_probs = torch.exp(actor_old_log_probs)
                            rollout_probs_diff = torch.abs(rollout_probs - actor_probs)
                            rollout_probs_diff = torch.masked_select(rollout_probs_diff, response_mask.bool())
                            rollout_probs_diff_max = torch.max(rollout_probs_diff)
                            rollout_probs_diff_mean = torch.mean(rollout_probs_diff)
                            rollout_probs_diff_std = torch.std(rollout_probs_diff)
                            metrics.update(
                                {
                                    "training/rollout_probs_diff_max": rollout_probs_diff_max.detach().item(),
                                    "training/rollout_probs_diff_mean": rollout_probs_diff_mean.detach().item(),
                                    "training/rollout_probs_diff_std": rollout_probs_diff_std.detach().item(),
                                }
                            )

                    if self.use_reference_policy:
                        # compute reference log_prob
                        with marked_timer("ref", timing_raw, color="olive"):
                            if not self.ref_in_actor:
                                ref_log_prob = self.ref_policy_wg.compute_ref_log_prob(batch)
                            else:
                                ref_log_prob = self.actor_rollout_wg.compute_ref_log_prob(batch)
                            batch = batch.union(ref_log_prob)

                    # compute values
                    if self.use_critic:
                        with marked_timer("values", timing_raw, color="cyan"):
                            values = self.critic_wg.compute_values(batch)
                            batch = batch.union(values)

                    with marked_timer("adv", timing_raw, color="brown"):
                        # we combine with rule-based rm
                        reward_extra_infos_dict: dict[str, list]
                        if self.config.reward_model.launch_reward_fn_async:
                            reward_tensor, reward_extra_infos_dict = ray.get(future_reward)
                        batch.batch["token_level_scores"] = reward_tensor

                        if reward_extra_infos_dict:
                            batch.non_tensor_batch.update({k: np.array(v) for k, v in reward_extra_infos_dict.items()})

                        # compute rewards. apply_kl_penalty if available
                        if self.config.algorithm.use_kl_in_reward:
                            batch, kl_metrics = apply_kl_penalty(
                                batch, kl_ctrl=self.kl_ctrl_in_reward, kl_penalty=self.config.algorithm.kl_penalty
                            )
                            metrics.update(kl_metrics)
                        else:
                            batch.batch["token_level_rewards"] = batch.batch["token_level_scores"]

                        # compute advantages, executed on the driver process

                        norm_adv_by_std_in_grpo = self.config.algorithm.get(
                            "norm_adv_by_std_in_grpo", True
                        )  # GRPO adv normalization factor

                        batch = compute_advantage(
                            batch,
                            adv_estimator=self.config.algorithm.adv_estimator,
                            gamma=self.config.algorithm.gamma,
                            lam=self.config.algorithm.lam,
                            num_repeat=self.config.actor_rollout_ref.rollout.n,
                            norm_adv_by_std_in_grpo=norm_adv_by_std_in_grpo,
                            config=self.config.algorithm,
                        )

                    # update critic
                    if self.use_critic:
                        with marked_timer("update_critic", timing_raw, color="pink"):
                            critic_output = self.critic_wg.update_critic(batch)
                        critic_output_metrics = reduce_metrics(critic_output.meta_info["metrics"])
                        metrics.update(critic_output_metrics)

                    # implement critic warmup
                    if self.config.trainer.critic_warmup <= self.global_steps:
                        # update actor
                        with marked_timer("update_actor", timing_raw, color="red"):
                            batch.meta_info["multi_turn"] = self.config.actor_rollout_ref.rollout.multi_turn.enable
                            actor_output = self.actor_rollout_wg.update_actor(batch)
                        actor_output_metrics = reduce_metrics(actor_output.meta_info["metrics"])
                        metrics.update(actor_output_metrics)

                    # Log rollout generations if enabled
                    rollout_data_dir = self.config.trainer.get("rollout_data_dir", None)
                    if rollout_data_dir:
                        with marked_timer("dump_rollout_generations", timing_raw, color="green"):
                            print(batch.batch.keys())
                            inputs = self.tokenizer.batch_decode(batch.batch["prompts"], skip_special_tokens=True)
                            outputs = self.tokenizer.batch_decode(batch.batch["responses"], skip_special_tokens=True)
                            scores = batch.batch["token_level_scores"].sum(-1).cpu().tolist()
                            self._dump_generations(
                                inputs=inputs,
                                outputs=outputs,
                                scores=scores,
                                reward_extra_infos_dict=reward_extra_infos_dict,
                                dump_path=rollout_data_dir,
                            )

                    # validate
                    if (
                        self.val_reward_fn is not None
                        and self.config.trainer.test_freq > 0
                        and (is_last_step or self.global_steps % self.config.trainer.test_freq == 0)
                    ):
                        with marked_timer("testing", timing_raw, color="green"):
                            val_metrics: dict = self._validate()
                            if is_last_step:
                                last_val_metrics = val_metrics
                        metrics.update(val_metrics)

                    # Check if the ESI (Elastic Server Instance)/training plan is close to expiration.
                    esi_close_to_expiration = should_save_ckpt_esi(
                        max_steps_duration=self.max_steps_duration,
                        redundant_time=self.config.trainer.esi_redundant_time,
                    )
                    # Check if the conditions for saving a checkpoint are met.
                    # The conditions include a mandatory condition (1) and
                    # one of the following optional conditions (2/3/4):
                    # 1. The save frequency is set to a positive value.
                    # 2. It's the last training step.
                    # 3. The current step number is a multiple of the save frequency.
                    # 4. The ESI(Elastic Server Instance)/training plan is close to expiration.
                    if self.config.trainer.save_freq > 0 and (
                        is_last_step
                        or self.global_steps % self.config.trainer.save_freq == 0
                        or esi_close_to_expiration
                    ):
                        if esi_close_to_expiration:
                            print("Force saving checkpoint: ESI instance expiration approaching.")
                        with marked_timer("save_checkpoint", timing_raw, color="green"):
                            self._save_checkpoint()

                steps_duration = timing_raw["step"]
                self.max_steps_duration = max(self.max_steps_duration, steps_duration)
                # training metrics
                metrics.update(
                    {
                        "training/global_step": self.global_steps,
                        "training/epoch": epoch,
                    }
                )
                # collect metrics
                metrics.update(compute_data_metrics(batch=batch, use_critic=self.use_critic))
                metrics.update(compute_timing_metrics(batch=batch, timing_raw=timing_raw))
                # TODO: implement actual tflpo and theoretical tflpo
                n_gpus = self.resource_pool_manager.get_n_gpus()
                metrics.update(compute_throughout_metrics(batch=batch, timing_raw=timing_raw, n_gpus=n_gpus))

                if isinstance(self.train_dataloader.sampler, AbstractCurriculumSampler):
                    self.train_dataloader.sampler.update(batch=batch)

                # TODO: make a canonical logger that supports various backend
                logger.log(data=metrics, step=self.global_steps)

                progress_bar.update(1)
                self.global_steps += 1

                if do_profile:
                    self.actor_rollout_wg.stop_profile()
                    if self.use_reference_policy:
                        self.ref_policy_wg.stop_profile()
                    if self.use_critic:
                        self.critic_wg.stop_profile()
                    if self.use_rm:
                        self.rm_wg.stop_profile()

                if is_last_step:
                    pprint(f"Final validation metrics: {last_val_metrics}")
                    progress_bar.close()
                    return<|MERGE_RESOLUTION|>--- conflicted
+++ resolved
@@ -50,13 +50,9 @@
                                            compute_timing_metrics,
                                            process_validation_metrics)
 from verl.trainer.ppo.reward import compute_reward, compute_reward_async
-<<<<<<< HEAD
-from verl.utils.checkpoint.checkpoint_manager import (BaseCheckpointManager,
-                                                      find_latest_ckpt_path)
-=======
-from verl.utils.checkpoint.checkpoint_manager import find_latest_ckpt_path, should_save_ckpt_esi
+from verl.utils.checkpoint.checkpoint_manager import (find_latest_ckpt_path,
+                                                      should_save_ckpt_esi)
 from verl.utils.dataset.sampler import AbstractCurriculumSampler
->>>>>>> 891c8738
 from verl.utils.debug import marked_timer
 from verl.utils.metric import reduce_metrics
 from verl.utils.seqlen_balancing import (get_seqlen_balanced_partitions,
@@ -814,23 +810,11 @@
                     pfx = f"{metric_sec}/{data_source}/{var_name}/{metric_name}"
                     metric_dict[pfx] = metric_val
 
-<<<<<<< HEAD
-        # # Resume elastic scheduling after validation
-        # if hasattr(self.actor_rollout_wg, 'resume_elastic_scheduling'):
-        #     asyncio.run(self.actor_rollout_wg.resume_elastic_scheduling())
-
-        # # Add elastic metrics if available
-        # if hasattr(self.actor_rollout_wg, 'get_elastic_metrics'):
-        #     elastic_metrics = self.actor_rollout_wg.get_elastic_metrics()
-        #     for key, value in elastic_metrics.items():
-        #         metric_dict[f"elastic/{key}"] = value
-=======
         if len(sample_turns) > 0:
             sample_turns = np.concatenate(sample_turns)
             metric_dict["val-aux/num_turns/min"] = sample_turns.min()
             metric_dict["val-aux/num_turns/max"] = sample_turns.max()
             metric_dict["val-aux/num_turns/mean"] = sample_turns.mean()
->>>>>>> 891c8738
 
         return metric_dict
 
@@ -1178,15 +1162,8 @@
                             # vllm should set async_rollout_mode to enable async rollout
                             # sglang turns on async_rollout_mode by default
                             gen_batch_output = self.async_rollout_manager.generate_sequences(gen_batch)
-<<<<<<< HEAD
-                            self.async_rollout_manager.sleep()
-                        if "timing" in gen_batch_output.meta_info:
-                            timing_raw.update(gen_batch_output.meta_info["timing"])
-                            gen_batch_output.meta_info.pop("timing", None)
-=======
                         timing_raw.update(gen_batch_output.meta_info["timing"])
                         gen_batch_output.meta_info.pop("timing", None)
->>>>>>> 891c8738
 
                     if self.config.algorithm.adv_estimator == AdvantageEstimator.REMAX:
                         with marked_timer("gen_max", timing_raw, color="purple"):

# Copyright 2023-2024 SGLang Team
# Copyright 2025 Bytedance Ltd. and/or its affiliates
#
# Licensed under the Apache License, Version 2.0 (the "License");
# you may not use this file except in compliance with the License.
# You may obtain a copy of the License at
#
#     http://www.apache.org/licenses/LICENSE-2.0
#
# Unless required by applicable law or agreed to in writing, software
# distributed under the License is distributed on an "AS IS" BASIS,
# WITHOUT WARRANTIES OR CONDITIONS OF ANY KIND, either express or implied.
# See the License for the specific language governing permissions and
# limitations under the License.
import asyncio
import logging
from typing import Any, Dict, List

import ray
from omegaconf import DictConfig
from starlette.requests import Request
from starlette.responses import JSONResponse, Response

from verl.workers.rollout.async_server import AsyncServerBase

logger = logging.getLogger(__file__)


@ray.remote(num_cpus=1)
class AsyncSglangServer(AsyncServerBase):
    def __init__(self, config: DictConfig, dp_size: int, dp_rank: int, wg_prefix: str):
        super().__init__()
        self.config = config.actor_rollout_ref
        self._tp_size = self.config.rollout.get("tensor_model_parallel_size", 1)
        self._dp_size = dp_size
        self._dp_rank = dp_rank
        self.wg_prefix = wg_prefix
        self.workers = []
        self.master_worker = None

        print(f"IN __init__ {config=}")
        print(f"{self.wg_prefix=}")  # self.wg_prefix='bb67tI'
        print(f"{self._dp_size=}")  # self._dp_size=4
        print(f"{self._dp_rank=}")  # self._dp_rank=0      /    self._dp_rank=1
        print(f"{self._tp_size=}")  # self._tp_size=2
        print(f"{self.workers=}")  # self.workers=[]

    async def init_engine(self):
        if self.workers:
            # avoid init twice
            return
        all_actors = ray.util.list_named_actors(all_namespaces=True)
        matched_actors = [
            actor for actor in all_actors if actor.get("name", None).startswith(self.wg_prefix + "WorkerDict_")
        ]

        print(
            f"{matched_actors=}"
        )  # matched_actors=[{'name': 'bb67tIWorkerDict_0:7', 'namespace': 'f3b40f51-d725-4fc2-8378-c6b55d811c57'}, {'name': 'bb67tIWorkerDict_0:2', 'namespace': 'f3b40f51-d725-4fc2-8378-c6b55d811c57'}, {'name': 'bb67tIWorkerDict_0:0', 'namespace': 'f3b40f51-d725-4fc2-8378-c6b55d811c57'}, {'name': 'bb67tIWorkerDict_0:1', 'namespace': 'f3b40f51-d725-4fc2-8378-c6b55d811c57'}, {'name': 'bb67tIWorkerDict_0:3', 'namespace': 'f3b40f51-d725-4fc2-8378-c6b55d811c57'}, {'name': 'bb67tIWorkerDict_0:5', 'namespace': 'f3b40f51-d725-4fc2-8378-c6b55d811c57'}, {'name': 'bb67tIWorkerDict_0:6', 'namespace': 'f3b40f51-d725-4fc2-8378-c6b55d811c57'}, {'name': 'bb67tIWorkerDict_0:4', 'namespace': 'f3b40f51-d725-4fc2-8378-c6b55d811c57'}]

        for matched_actor in matched_actors:
            fields = matched_actor["name"].split(":")
            assert len(fields) == 2, f"invalid actor name: {matched_actor['name']}"
            pg_index, local_rank = int(fields[0].split("_")[-1]), int(fields[1])

            if (self._dp_size * pg_index + local_rank) // self._tp_size == self._dp_rank:
                worker = ray.get_actor(**matched_actor)
                self.workers.append(worker)
                if (self._dp_size * pg_index + local_rank) / self._tp_size == self._dp_rank:
                    self.master_worker = worker

        print(f"IN init_engine {self.workers=}")

    async def chat_completion(self, raw_request: Request):
        request = await raw_request.json()

        # only send request to master worker in tp rank 0
        output_future = self.master_worker.chat_completion.remote(request)
        [outputs] = await asyncio.gather(output_future)
        return JSONResponse(outputs)

<<<<<<< HEAD
    async def get_metrics(self):
        """Get server metrics including number of running requests."""
        try:
            # Get metrics from the master worker
            if self.master_worker is None:
                metrics_text = "sglang:num_running_reqs 0\n"
            else:
                # Get the number of running requests from the master worker
                num_running_reqs_future = self.master_worker.get_num_running_requests.remote()
                num_running_reqs = await asyncio.gather(num_running_reqs_future)

                # Format as prometheus-style metrics
                metrics_text = f"sglang:num_running_reqs {num_running_reqs[0]}\n"

            # Return proper HTTP response
            return Response(content=metrics_text, media_type="text/plain")
        except Exception as e:
            logger.error(f"Failed to get metrics: {e}")
            # Return 0 if we can't get metrics
            return Response(content="sglang:num_running_reqs 0\n", media_type="text/plain")

    async def wake_up(self):
        print(f"IN wake_up {self.workers=}")
=======
    async def generate(self, prompt_ids: List[int], sampling_params: Dict[str, Any], request_id: str) -> List[int]:
        return await self.master_worker.generate.remote(prompt_ids, sampling_params, request_id)

    async def wake_up(self):
        if not self.config.rollout.free_cache_engine:
            return

>>>>>>> 891c8738
        tasks = [worker.wake_up.remote() for worker in self.workers]
        if tasks:
            await asyncio.gather(*tasks)

    async def sleep(self):
<<<<<<< HEAD
        print(f"IN sleep {self.workers=}")
=======
        if not self.config.rollout.free_cache_engine:
            return

>>>>>>> 891c8738
        tasks = [worker.sleep.remote() for worker in self.workers]
        if tasks:
            await asyncio.gather(*tasks)<|MERGE_RESOLUTION|>--- conflicted
+++ resolved
@@ -54,10 +54,6 @@
             actor for actor in all_actors if actor.get("name", None).startswith(self.wg_prefix + "WorkerDict_")
         ]
 
-        print(
-            f"{matched_actors=}"
-        )  # matched_actors=[{'name': 'bb67tIWorkerDict_0:7', 'namespace': 'f3b40f51-d725-4fc2-8378-c6b55d811c57'}, {'name': 'bb67tIWorkerDict_0:2', 'namespace': 'f3b40f51-d725-4fc2-8378-c6b55d811c57'}, {'name': 'bb67tIWorkerDict_0:0', 'namespace': 'f3b40f51-d725-4fc2-8378-c6b55d811c57'}, {'name': 'bb67tIWorkerDict_0:1', 'namespace': 'f3b40f51-d725-4fc2-8378-c6b55d811c57'}, {'name': 'bb67tIWorkerDict_0:3', 'namespace': 'f3b40f51-d725-4fc2-8378-c6b55d811c57'}, {'name': 'bb67tIWorkerDict_0:5', 'namespace': 'f3b40f51-d725-4fc2-8378-c6b55d811c57'}, {'name': 'bb67tIWorkerDict_0:6', 'namespace': 'f3b40f51-d725-4fc2-8378-c6b55d811c57'}, {'name': 'bb67tIWorkerDict_0:4', 'namespace': 'f3b40f51-d725-4fc2-8378-c6b55d811c57'}]
-
         for matched_actor in matched_actors:
             fields = matched_actor["name"].split(":")
             assert len(fields) == 2, f"invalid actor name: {matched_actor['name']}"
@@ -79,31 +75,6 @@
         [outputs] = await asyncio.gather(output_future)
         return JSONResponse(outputs)
 
-<<<<<<< HEAD
-    async def get_metrics(self):
-        """Get server metrics including number of running requests."""
-        try:
-            # Get metrics from the master worker
-            if self.master_worker is None:
-                metrics_text = "sglang:num_running_reqs 0\n"
-            else:
-                # Get the number of running requests from the master worker
-                num_running_reqs_future = self.master_worker.get_num_running_requests.remote()
-                num_running_reqs = await asyncio.gather(num_running_reqs_future)
-
-                # Format as prometheus-style metrics
-                metrics_text = f"sglang:num_running_reqs {num_running_reqs[0]}\n"
-
-            # Return proper HTTP response
-            return Response(content=metrics_text, media_type="text/plain")
-        except Exception as e:
-            logger.error(f"Failed to get metrics: {e}")
-            # Return 0 if we can't get metrics
-            return Response(content="sglang:num_running_reqs 0\n", media_type="text/plain")
-
-    async def wake_up(self):
-        print(f"IN wake_up {self.workers=}")
-=======
     async def generate(self, prompt_ids: List[int], sampling_params: Dict[str, Any], request_id: str) -> List[int]:
         return await self.master_worker.generate.remote(prompt_ids, sampling_params, request_id)
 
@@ -111,19 +82,14 @@
         if not self.config.rollout.free_cache_engine:
             return
 
->>>>>>> 891c8738
         tasks = [worker.wake_up.remote() for worker in self.workers]
         if tasks:
             await asyncio.gather(*tasks)
 
     async def sleep(self):
-<<<<<<< HEAD
-        print(f"IN sleep {self.workers=}")
-=======
         if not self.config.rollout.free_cache_engine:
             return
 
->>>>>>> 891c8738
         tasks = [worker.sleep.remote() for worker in self.workers]
         if tasks:
             await asyncio.gather(*tasks)